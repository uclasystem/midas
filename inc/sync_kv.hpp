#pragma once

#include <cstdint>
#include <cstring>
#include <iterator>
#include <memory>
#include <mutex>
#include <utility>
#include <vector>

#include "robinhood.h"

#include "cache_manager.hpp"
#include "construct_args.hpp"
#include "log.hpp"
#include "object.hpp"
#include "time.hpp"

namespace midas {

namespace kv_types {
// using Key = std::pair<const void *, size_t>; // key location and its length
struct Key {
  const void *data;
  size_t size;
  Key() : data(nullptr), size(0) {}
  Key(const void *data_, size_t size_) : data(data_), size(size_) {}
};
static_assert(sizeof(Key) == sizeof(void *) + sizeof(size_t),
              "Key is not correctly aligned!");

// using Value = std::pair<void *, size_t>;     // value location and its length
struct Value {
  void *data;
  size_t size;
  Value() : data(nullptr), size(0) {}
  Value(void *data_, size_t size_) : data(data_), size(size_) {}
};
static_assert(sizeof(Value) == sizeof(void *) + sizeof(size_t),
              "Value is not correctly aligned!");

using CValue = Key; // const value format is the same to key
static_assert(sizeof(CValue) == sizeof(void *) + sizeof(size_t),
              "CValue is not correctly aligned!");

using ValueWithScore = std::pair<Value, double>; // value and its score
static_assert(sizeof(ValueWithScore) == sizeof(Value) + sizeof(double),
              "ValueWithScore is not correctly aligned!");

struct BatchPlug {
  int16_t hits{0};
  int16_t misses{0};
  int16_t vhits{0};
  int16_t batch_size{0};

  inline void reset() { hits = misses = vhits = batch_size = 0; }
};
static_assert(sizeof(BatchPlug) <= sizeof(int64_t),
              "BatchPlug is not correctly aligned!");
} // namespace kv_types

namespace kv_utils {
/** Util function to make a Key or [C]Value item.
 *    WARNING: clearly this declaration is very dirty and error-prune. Always
 * use the shortcuts defined below if possible. */
template <typename T> T make_(decltype(T::data) data, decltype(T::size) size);
/** Shortcuts to create certain key/value types. */
constexpr static auto make_key = make_<kv_types::Key>;
constexpr static auto make_value = make_<kv_types::Value>;
constexpr static auto make_cvalue = make_<kv_types::CValue>;
} // namespace kv_utils

template <size_t NBuckets, typename Alloc = LogAllocator,
          typename Lock = std::mutex>
class SyncKV {
public:
  SyncKV();
  SyncKV(CachePool *pool);
  ~SyncKV();

  /** Basic Interfaces */
  void *get(const void *key, size_t klen, size_t *vlen);
  kv_types::Value get(const kv_types::Key &key);
  template <typename K> kv_types::Value get(const K &&k);
  template <typename K, typename V> std::unique_ptr<V> get(const K &&k);
  bool get(const void *key, size_t klen, void *value, size_t vlen);

  bool set(const void *key, size_t klen, const void *value, size_t vlen);
  bool set(const kv_types::Key &key, const kv_types::CValue &value);
  template <typename K> bool set(const K &&k, const kv_types::CValue &value);
  template <typename K, typename V> bool set(const K &&k, const V &v);

  bool remove(const void *key, size_t klen);
  bool remove(const kv_types::Key &key);
  template <typename K> bool remove(const K &&k);

<<<<<<< HEAD
  bool add(const void *key, size_t klen, const void *value, size_t vlen);
  template <typename V> bool inc(const void *key, size_t klen, V offset, V* value);
=======
  /* V should be addable such as [u]int[_64_t]. */
  template <typename V>
  bool inc(const void *key, size_t klen, V offset, V *value);
  // TODO: add support for reloaded versions

  /* add only when key doesn't exist. */
  bool add(const void *key, size_t klen, const void *value, size_t vlen);
  // TODO: add support for reloaded versions
>>>>>>> 9fb2dfa1

  bool clear();
  // std::vector<Pair> get_all_pairs();

  /** Ordered Set Interfaces */
  enum class UpdateType { // mimicing Redis-plus-plus
    EXIST,
    NOT_EXIST,
    ALWAYS
  };
  bool zadd(const void *key, size_t klen, const void *value, size_t vlen,
            double score, UpdateType type);
  bool zrange(const void *key, size_t klen, int64_t start, int64_t end,
              std::back_insert_iterator<std::vector<kv_types::Value>> bi);
  bool zrevrange(const void *key, size_t klen, int64_t start, int64_t end,
                 std::back_insert_iterator<std::vector<kv_types::Value>> bi);

  /** Batched Interfaces */
  int bget(const std::vector<kv_types::Key> &keys,
           std::vector<kv_types::Value> &values);
  template <typename K>
  int bget(const std::vector<K> &keys, std::vector<kv_types::Value> &values);
  template <typename K, typename V>
  int bget(const std::vector<K> &keys, std::vector<std::unique_ptr<V>> &values);

  int bset(const std::vector<kv_types::Key> &keys,
           const std::vector<kv_types::CValue> &values);
  template <typename K>
  int bset(const std::vector<K> &keys,
           const std::vector<kv_types::CValue> &values);
  template <typename K, typename V>
  int bset(const std::vector<K> &keys, const std::vector<V> &values);

  int bremove(const std::vector<kv_types::Key> &keys);
  template <typename K> int bremove(const std::vector<K> &keys);

  // User can also mark a section with batch_[stt|end] and manually bget_single
  void batch_stt(kv_types::BatchPlug &plug);
  int batch_end(kv_types::BatchPlug &plug);

  void *bget_single(const void *key, size_t klen, size_t *vlen,
                    kv_types::BatchPlug &plug);
  kv_types::Value bget_single(const kv_types::Key &key,
                              kv_types::BatchPlug &plug);
  template <typename K>
  kv_types::Value bget_single(const K &&k, kv_types::BatchPlug &plug);
  template <typename K, typename V>
  std::unique_ptr<V> bget_single(const K &&k, kv_types::BatchPlug &plug);

private:
  struct BucketNode {
    uint64_t key_hash;
    ObjectPtr pair;
    BucketNode *next;
  };
  using BNPtr = BucketNode *;

  static inline uint64_t hash_(const void *key, size_t klen);
  void *get_(const void *key, size_t klen, void *value, size_t *vlen,
             kv_types::BatchPlug *plug, bool construct);
  BNPtr create_node(uint64_t hash, const void *k, size_t kn, const void *v,
                    size_t vn);
  BNPtr delete_node(BNPtr *prev_next, BNPtr node);
  bool iterate_list(uint64_t hash, const void *k, size_t kn, size_t *vn,
                    BNPtr *&prev_next, BNPtr &node);
  BNPtr *find(void *k, size_t kn, bool remove = false);
  Lock locks_[NBuckets];
  BucketNode *buckets_[NBuckets];

  CachePool *pool_;
};

} // namespace midas

#include "impl/sync_kv.ipp"<|MERGE_RESOLUTION|>--- conflicted
+++ resolved
@@ -94,10 +94,6 @@
   bool remove(const kv_types::Key &key);
   template <typename K> bool remove(const K &&k);
 
-<<<<<<< HEAD
-  bool add(const void *key, size_t klen, const void *value, size_t vlen);
-  template <typename V> bool inc(const void *key, size_t klen, V offset, V* value);
-=======
   /* V should be addable such as [u]int[_64_t]. */
   template <typename V>
   bool inc(const void *key, size_t klen, V offset, V *value);
@@ -106,7 +102,6 @@
   /* add only when key doesn't exist. */
   bool add(const void *key, size_t klen, const void *value, size_t vlen);
   // TODO: add support for reloaded versions
->>>>>>> 9fb2dfa1
 
   bool clear();
   // std::vector<Pair> get_all_pairs();
